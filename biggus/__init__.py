--- conflicted
+++ resolved
@@ -53,6 +53,7 @@
 from __future__ import division
 
 from abc import ABCMeta, abstractproperty, abstractmethod
+import __builtin__
 import collections
 import itertools
 import threading
@@ -1358,7 +1359,6 @@
         pass
 
 
-<<<<<<< HEAD
 class _CountStreamsHandler(_AggregationStreamsHandler):
     def bootstrap(self, shape):
         self.current_shape = shape
@@ -1383,7 +1383,8 @@
 
     def process_data(self, data):
         self.running_count += np.ma.count(data, axis=self.axis)
-=======
+
+
 class _MinStreamsHandler(_AggregationStreamsHandler):
     def bootstrap(self, shape):
         self.result = np.zeros(shape, dtype=self.array.dtype)
@@ -1478,7 +1479,6 @@
 
     def process_data(self, data):
         self.running_total += np.sum(data, axis=self.axis)
->>>>>>> 06e598d0
 
 
 class _MeanStreamsHandler(_AggregationStreamsHandler):
@@ -1696,7 +1696,8 @@
         keys = tuple(keys)
         # Reduce the aggregation-axis by the number of prior dimensions that
         # get removed by the indexing operation.
-        result_axis = self._axis - sum(map(_is_scalar, keys[:self._axis]))
+        scalar_axes = map(_is_scalar, keys[:self._axis])
+        result_axis = self._axis - __builtin__.sum(scalar_axes)
         return _Aggregation(self._array[keys], result_axis,
                             self._streams_handler_class,
                             self._masked_streams_handler_class,
@@ -1740,7 +1741,6 @@
     return axes
 
 
-<<<<<<< HEAD
 def count(a, axis=None):
     """
     Count the non-masked elements of the array along the given axis.
@@ -1766,7 +1766,8 @@
     return _Aggregation(a, axes[0],
                         _CountStreamsHandler, _CountMaskedStreamsHandler,
                         np.dtype('i'), {})
-=======
+
+
 def min(a, axis=None):
     """
     Request the minimum of an Array over any number of axes.
@@ -1852,7 +1853,6 @@
     return _Aggregation(a, axes[0],
                         _SumStreamsHandler, _SumMaskedStreamsHandler,
                         a.dtype, {})
->>>>>>> 06e598d0
 
 
 def mean(a, axis=None, mdtol=1):
@@ -2063,7 +2063,7 @@
             sliced_shape.append(size)
         elif isinstance(key, np.ndarray) and key.dtype == np.dtype('bool'):
             # Numpy boolean indexing.
-            sliced_shape.append(sum(key))
+            sliced_shape.append(__builtin__.sum(key))
         elif isinstance(key, (tuple, np.ndarray)):
             sliced_shape.append(len(key))
         else:
